--- conflicted
+++ resolved
@@ -12,16 +12,10 @@
 - ✅ DynamoDB
 - ✅ EventBridge
 - ✅ SQS
-<<<<<<< HEAD
 - ✅ SNS `CreateTopic`, `DeleteTopic`, `Publish`
 - ⛔️ SNS the remaining SNS APis may not work due to inconsistencies in the XML API.
 - ✅ S3 `CreateBucket`, `GetObject`, `HeadObject`, `PutObject`, `DeleteObject`, `ListObjectsV2`
 - ⛔️ S3 the remaining S3 APis likely don't work due to inconsistencies in the XML API.
-=======
-- ✅ S3 `CreateBucket`, `GetObject`, `HeadObject`, `PutObject`, `DeleteObject`, `ListObjectsV2`
-- ⛔️ S3 the remaining S3 APis likely don't work due to inconsistencies in the XML API.
-- ⛔️ SNS (see: [#2](https://github.com/sam-goodwin/itty-aws/issues/2))
->>>>>>> 28245989
 
 ## Why?
 
@@ -40,13 +34,8 @@
 
 The entire AWS SDK (including all Services and APIs) fits in to a
 
-<<<<<<< HEAD
-- Minified bundle size of: `24 KB`.
-- Un-minified bundle size of: `37 KB`.
-=======
 - Minified bundle size of: `22 KB`.
 - Un-minified bundle size of: `32 KB`.
->>>>>>> 28245989
 
 > 💪 It is possible to reduce this even further.
 
