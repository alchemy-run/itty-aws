--- conflicted
+++ resolved
@@ -914,17 +914,16 @@
         TestResult: "httpPayload",
       },
     },
-<<<<<<< HEAD
     UntagResource: {
       http: "POST /2020-05-31/tagging?Operation=Untag",
       inputTraits: {
         TagKeys: "httpPayload",
-=======
+      },
+    },
     UpdateAnycastIpList: {
       traits: {
         AnycastIpList: "httpPayload",
         ETag: "ETag",
->>>>>>> 38ef9929
       },
     },
     UpdateCachePolicy: {
