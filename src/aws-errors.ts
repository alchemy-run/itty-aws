--- conflicted
+++ resolved
@@ -121,8 +121,6 @@
   withCategory(ERROR_CATEGORIES.AWS_ERROR, ERROR_CATEGORIES.COMMON_ERROR),
 ) {}
 
-<<<<<<< HEAD
-=======
 export class OperationAborted extends S.TaggedError<OperationAborted>()(
   "OperationAborted",
   {},
@@ -130,7 +128,6 @@
   withCategory(ERROR_CATEGORIES.AWS_ERROR, ERROR_CATEGORIES.COMMON_ERROR),
 ) {}
 
->>>>>>> c4d9f921
 export class UnknownAwsError extends S.TaggedError<UnknownAwsError>()(
   "UnknownAwsError",
   {
