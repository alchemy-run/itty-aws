--- conflicted
+++ resolved
@@ -137,7 +137,6 @@
   }),
 );
 
-<<<<<<< HEAD
 export const FormatJSONResponse = Schema.asSchema(
   Schema.transformOrFail(RawResponse, response, {
     strict: true,
@@ -169,27 +168,6 @@
         return yield* Effect.fail(
           new ParseResult.Forbidden(ast, value, "Unable to parse error code"),
         );
-=======
-// Types
-export interface ServiceMetadata {
-  readonly sdkId: string;
-  readonly version: string;
-  readonly protocol: string;
-  readonly sigV4ServiceName: string;
-  readonly endpointPrefix?: string;
-  readonly targetPrefix?: string; // only used for awsJson1_0 and awsJson1_1
-  readonly globalEndpoint?: string; // For global services like IAM and CloudFront
-  readonly signingRegion?: string; // Override signing region for global services
-  readonly operations?: Record<
-    string,
-    | string
-    | {
-        readonly http?: string;
-        readonly traits?: Record<string, string>;
-        readonly inputTraits?: Record<string, string>;
-        readonly outputTraits?: Record<string, string>;
-        readonly errorStatusCodes?: Record<number, string>;
->>>>>>> 2a4f8711
       }
 
       return {
@@ -205,58 +183,58 @@
     strict: true,
     encode: (actual, _, ast) =>
       ParseResult.fail(new ParseResult.Forbidden(ast, actual, "cannot encode XML")),
-    decode: (value, _, ast) =>
-      {
-        const structSchema = value.meta.inputSchema;
-        const structAst = structSchema.ast.from;
+    decode: (value, _, ast) => {
+      const structSchema = value.meta.inputSchema;
+      const structAst = structSchema.ast.from;
+      const props = AST.isTypeLiteral(structAst) ? structAst.propertySignatures : [];
+      let body = "";
+      for (const prop of props) {
+        const bodyAnnotation = AST.getAnnotation<string>(prop.type, requestBodySymbol).pipe(
+          Option.getOrUndefined,
+        );
+        if (bodyAnnotation) {
+          body += formatNode(
+            prop.type,
+            value.unsignedBody?.[prop.name as keyof typeof value.unsignedBody],
+          );
+        }
+      }
+      return Effect.succeed({
+        ...value,
+        unsignedBody: body,
+      });
+    },
+  }),
+);
+
+export const FormatXMLResponse = Schema.asSchema(
+  Schema.transformOrFail(RawResponse, response, {
+    strict: true,
+    encode: (actual, _, ast) =>
+      ParseResult.fail(new ParseResult.Forbidden(ast, actual, "cannot encode XML")),
+    decode: (value) => {
+      const structSchema = value.meta.outputSchema;
+      const structAst = AST.isTransformation(structSchema.ast) ? structSchema.ast.from : undefined;
+      if (structAst) {
         const props = AST.isTypeLiteral(structAst) ? structAst.propertySignatures : [];
-        let body = "";
         for (const prop of props) {
-          const bodyAnnotation = AST.getAnnotation<string>(prop.type, requestBodySymbol).pipe(
-            Option.getOrUndefined
-          );
-          if (bodyAnnotation) {
-            body += formatNode(prop.type, value.unsignedBody?.[prop.name as keyof typeof value.unsignedBody])
+          // TODO(sam): detect if this property is meant to be parsed from the body
+          const isBodyProperty = prop.name === "TagSet";
+          if (isBodyProperty) {
+            const body = parseNode(prop.type, value.body);
+            return Effect.succeed({
+              headers: value.headers,
+              body,
+            });
           }
         }
-        return Effect.succeed({
-          ...value,
-          unsignedBody: body
-        });
-      },
-      
-  }),
-);
-
-export const FormatXMLResponse = Schema.asSchema(
-  Schema.transformOrFail(RawResponse, response, {
-    strict: true,
-    encode: (actual, _, ast) =>
-      ParseResult.fail(new ParseResult.Forbidden(ast, actual, "cannot encode XML")),
-    decode: (value) =>
-      {
-        const structSchema = value.meta.outputSchema;
-        const structAst = AST.isTransformation(structSchema.ast) ? structSchema.ast.from : undefined;
-        if (structAst) {
-          const props = AST.isTypeLiteral(structAst) ? structAst.propertySignatures : [];
-          for (const prop of props) {
-            // TODO(sam): detect if this property is meant to be parsed from the body
-            const isBodyProperty = prop.name === "TagSet";
-            if (isBodyProperty) {
-              const body = parseNode(prop.type, value.body);
-              return Effect.succeed({
-                headers: value.headers,
-                body,
-              })
-            }
-          }
-        }
-        return Effect.succeed({
-          headers: value.headers,
-          //todo(pear): wrap in a try-catch
-          body: parser.parse(value.body),
-        })
-      },
+      }
+      return Effect.succeed({
+        headers: value.headers,
+        //todo(pear): wrap in a try-catch
+        body: parser.parse(value.body),
+      });
+    },
   }),
 );
 
@@ -510,7 +488,6 @@
     }),
   );
 
-<<<<<<< HEAD
   return Schema.asSchema(Schema.compose(RequestFromInput, MiddlewareSchema));
 };
 
@@ -550,68 +527,6 @@
               payload[name] = value.headers[headerAannotations.value];
             } else if (Option.isSome(bodyAnnotation)) {
               payload[name] = getNested(value.body, bodyAnnotation.value);
-=======
-            // Log the AWS request
-            yield* Effect.logDebug("AWS Request", {
-              service: metadata.sdkId,
-              operation,
-              method: signedRequest.method,
-              url,
-              headers: signedRequest.headers,
-              input,
-              body: signedRequest.body,
-            });
-
-            // Use global fetch instead of client.fetch
-            const response = yield* Effect.promise(() =>
-              fetchSvc.fetch(url, {
-                method: signedRequest.method,
-                headers: signedRequest.headers,
-                body: signedRequest.body,
-              }),
-            ).pipe(Effect.timeout("30 seconds")); //FIXME: why a 30-second timeout?
-
-            const statusCode = response.status;
-
-            if (statusCode >= 200 && statusCode < 300) {
-              // Success
-              const result = protocolHandler.parseResponse(
-                response,
-                statusCode,
-                metadata,
-                response.headers,
-                operation,
-              );
-              return yield* Effect.promise(() => result);
-            } else {
-              // Error handling - now standardized across all protocols
-              const parsedError = yield* Effect.promise(() =>
-                protocolHandler.parseError(
-                  response,
-                  statusCode,
-                  response.headers,
-                  operation,
-                  metadata,
-                ),
-              );
-
-              const errorMeta: AwsErrorMeta = {
-                statusCode,
-                requestId: parsedError.requestId,
-              };
-
-              // Use the sanitized error type directly from the protocol handler
-              return yield* Effect.fail(
-                createServiceError(
-                  metadata.sigV4ServiceName,
-                  parsedError.errorType,
-                  {
-                    ...errorMeta,
-                    message: parsedError.message,
-                  },
-                ),
-              );
->>>>>>> 2a4f8711
             }
           }
 
