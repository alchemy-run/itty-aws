import { describe, expect, it } from "@effect/vitest";
import { Console, Effect, Schedule } from "effect";
import { AWS } from "../../src/index.ts";

describe("EC2 Smoke Tests", () => {
  const client = new AWS.EC2({ region: "us-east-1" });
  const VPC_NAME = "itty-aws-test-vpc";

  const waitForVpcState = (vpcId: string, expectedState: string) =>
    client.describeVpcs({ VpcIds: [vpcId] }).pipe(
      Effect.tap((result) =>
        Console.log(`VPC state: ${result.Vpcs?.[0]?.State ?? "UNKNOWN"}`),
      ),
      Effect.flatMap((result) => {
        const state = result.Vpcs?.[0]?.State;
        return state === expectedState
          ? Effect.succeed(result)
          : Effect.fail("NotReady" as const);
      }),
      Effect.retry({ schedule: Schedule.spaced("2 seconds"), times: 30 }),
    );

  const waitForVpcDeletion = (vpcId: string) =>
    client.describeVpcs({ VpcIds: [vpcId] }).pipe(
      Effect.flatMap(() => Effect.fail("VpcStillExists" as const)),
      Effect.catchAll((error: any) => {
        const code = error?.name ?? error?.Code ?? error?.code;
        return code === "InvalidVpcID.NotFound"
          ? Effect.void
          : Effect.fail(error);
      }),
      Effect.retry({ schedule: Schedule.spaced("2 seconds"), times: 30 }),
    );

  const deleteVpcIfExists = (vpcName: string) =>
    client.describeVpcs({
      Filters: [
        {
          Name: "tag:Name",
          Values: [vpcName],
        },
      ],
    }).pipe(
      Effect.flatMap((result) => {
        if (result.Vpcs && result.Vpcs.length > 0) {
          const vpcId = result.Vpcs[0].VpcId!;
          return client.deleteVpc({ VpcId: vpcId }).pipe(
            Effect.tap(() => Console.log(`Cleaned up existing VPC: ${vpcId}`)),
            Effect.catchAll(() => Effect.void)
          );
        }
        return Effect.void;
      }),
      Effect.catchAll(() => Effect.void)
    );

  it.live(
    "should perform complete VPC lifecycle: create VPC, wait for available, delete VPC, and verify deletion",
    () =>
      Effect.gen(function* () {
        yield* Console.log(`Starting EC2 smoke test with VPC: ${VPC_NAME}`);

        // Step 0: Clean up any existing VPC
        yield* Console.log("Step 0: Cleaning up any existing VPC...");
        yield* deleteVpcIfExists(VPC_NAME);

        // Step 1: Create VPC
        yield* Console.log("Step 1: Creating VPC...");

        const createResult = yield* client.createVpc({
          CidrBlock: "10.0.0.0/16",
          TagSpecifications: [
            {
              ResourceType: "vpc",
              Tags: [{ Key: "Name", Value: VPC_NAME }],
            },
          ],
        });

        const vpcId = createResult.Vpc?.VpcId;
        expect(vpcId).toBeDefined();
        expect(createResult.Vpc?.CidrBlock).toBe("10.0.0.0/16");

        yield* Console.log(`Created VPC with ID: ${vpcId}`);

        // Step 2: Wait for VPC to become available
        yield* Console.log("Step 2: Waiting for VPC to become available...");
<<<<<<< HEAD
        const vpcDescription = yield* waitForVpcState(vpcId!, "available");
        expect(vpcDescription.Vpcs?.[0]?.State).toBe("available");
=======

        const waitAttempts = 30; // ~60s
        let ready = false;
        for (let i = 0; i < waitAttempts; i++) {
          const describeResult = yield* client.describeVpcs({
            VpcIds: [vpcId!],
          });
          const state = describeResult.Vpcs?.[0]?.State;

          yield* Console.log(
            `VPC state check ${i + 1}/${waitAttempts}: ${state}`,
          );

          if (state === "available") {
            ready = true;
            break;
          }
          if (state !== "pending") {
            throw new Error(`Unexpected VPC state: ${state}`);
          }
          yield* Effect.sleep(2000);
        }

        expect(ready).toBe(true);
>>>>>>> b3164cf0
        yield* Console.log("VPC is now available");

        // Step 3: Delete VPC
        yield* Console.log("Step 3: Deleting VPC...");

        yield* client.deleteVpc({ VpcId: vpcId! });
        yield* Console.log("Delete VPC request sent");

        // Step 4: Verify VPC deletion
        yield* Console.log("Step 4: Verifying VPC deletion...");
        yield* waitForVpcDeletion(vpcId!);
        yield* Console.log("VPC successfully deleted");

        yield* Console.log("EC2 smoke test completed successfully!");

        return {
          vpcCreated: true,
          vpcAvailable: true,
          vpcDeleted: true,
        };
      }),
    { timeout: 180000 }, // 3 minutes timeout for VPC operations
  );

  it.effect(
    "should handle non-existent VPC gracefully",
    () =>
      Effect.gen(function* () {
        const nonExistentVpcId = `vpc-${Math.random().toString(36).substring(2, 11)}`;

        const result = yield* client
          .describeVpcs({
            VpcIds: [nonExistentVpcId],
          })
          .pipe(
            Effect.map(() => ({
              exists: true,
              error: undefined,
            })),
            Effect.catchAll((error: any) => {
              const code = error?.name ?? error?.Code ?? error?.code;
              return Effect.succeed({
                exists: false,
                error: code,
              });
            }),
          );

        expect(result.exists).toBe(false);
        expect(result.error).toBe("InvalidVpcID.NotFound");
      }),
    { timeout: 10000 },
  );

  it.effect(
    "should handle invalid CIDR block gracefully",
    () =>
      Effect.gen(function* () {
        const result = yield* client
          .createVpc({
            CidrBlock: "invalid-cidr", // Invalid CIDR block
          })
          .pipe(
            Effect.map(() => ({ success: true, error: undefined })),
            Effect.catchAll((error: any) =>
              Effect.succeed({
                success: false,
                error:
                  error._tag || error?.name || error?.Code || "UnknownError",
              }),
            ),
          );

        expect(result.success).toBe(false);
        expect(result.error).toBeDefined();
      }),
    { timeout: 10000 },
  );
});<|MERGE_RESOLUTION|>--- conflicted
+++ resolved
@@ -85,35 +85,10 @@
 
         // Step 2: Wait for VPC to become available
         yield* Console.log("Step 2: Waiting for VPC to become available...");
-<<<<<<< HEAD
+
         const vpcDescription = yield* waitForVpcState(vpcId!, "available");
         expect(vpcDescription.Vpcs?.[0]?.State).toBe("available");
-=======
 
-        const waitAttempts = 30; // ~60s
-        let ready = false;
-        for (let i = 0; i < waitAttempts; i++) {
-          const describeResult = yield* client.describeVpcs({
-            VpcIds: [vpcId!],
-          });
-          const state = describeResult.Vpcs?.[0]?.State;
-
-          yield* Console.log(
-            `VPC state check ${i + 1}/${waitAttempts}: ${state}`,
-          );
-
-          if (state === "available") {
-            ready = true;
-            break;
-          }
-          if (state !== "pending") {
-            throw new Error(`Unexpected VPC state: ${state}`);
-          }
-          yield* Effect.sleep(2000);
-        }
-
-        expect(ready).toBe(true);
->>>>>>> b3164cf0
         yield* Console.log("VPC is now available");
 
         // Step 3: Delete VPC
