--- conflicted
+++ resolved
@@ -678,11 +678,8 @@
       // FIXME: add in the other services
     }
 
-<<<<<<< HEAD
-=======
     // Operations can be defined at the top level of the Smithy spec,
     // and under the service. Sometimes even within the same service.
->>>>>>> fe012729
     // Collect operations from both places and merge
     const fromService = (
       serviceShape.type === "service" && serviceShape.operations
