import { FileSystem, Path } from "@effect/platform";
import { BunContext, BunRuntime } from "@effect/platform-bun";
import dedent from "dedent";
import {
  Console,
  Context,
  Data,
  Deferred,
  Effect,
  LogLevel,
  Logger,
  Match,
  MutableHashMap,
  MutableHashSet,
  Option,
  Ref,
  Schema as S,
} from "effect";
import { GenericShape, ServiceShape, SmithyModel, type ShapeTypeMap } from "./model-schema.ts";
//todo(pear): swap out for effect platform path
import path from "pathe";

class SdkFile extends Context.Tag("SdkFile")<
  SdkFile,
  {
    map: MutableHashMap.MutableHashMap<string, Deferred.Deferred<string, never>>;
    schemas: Ref.Ref<Array<{ name: string; definition: string; deps: string[] }>>;
    errors: Ref.Ref<Array<{ name: string; definition: string }>>;
    operations: Ref.Ref<string>;
    // Set of schema names that are part of a cycle (populated before generation)
    cyclicSchemas: Set<string>;
    // Set of schema names that are cyclic AND are structs (will become classes)
    cyclicClasses: Set<string>;
    // Set of ALL struct names (classes can be used directly as types)
    allStructNames: Set<string>;
    // Set of shape IDs that are error shapes (should be inlined in TaggedError, not separate classes)
    errorShapeIds: Set<string>;
    // Map of error shape names to their inline fields definition
    errorFields: Ref.Ref<Map<string, string>>;
    // Track if middleware import is needed
    usesMiddleware: Ref.Ref<boolean>;
  }
>() {}

class ModelService extends Context.Tag("ModelService")<ModelService, SmithyModel>() {}

function getSdkFlag(): Option.Option<string> {
  const idx = process.argv.indexOf("--sdk");
  const arg = process.argv[idx + 1];
  return idx !== -1 && arg !== undefined ? Option.some(arg) : Option.none();
}

//todo(pear): add this to a category
//todo(pear): add details about the root error to this
class ShapeNotFound extends Data.TaggedError("ShapeNotFound")<{
  message: string;
}> {}
class ProtocolNotFound extends Data.TaggedError("ProtocolNotFound")<{}> {}

//* todo(pear): better error here - most of these need to be handled
class UnableToTransformShapeToSchema extends Data.TaggedError("UnableToTransformShapeToSchema")<{
  message: string;
}> {}

class ProtocolNotImplemented extends Data.TaggedError("ProtocolNotImplemented")<{
  message: string;
}> {}

const findServiceShape = Effect.gen(function* () {
  const model = yield* ModelService;
  const serviceEntry = Object.entries(model.shapes).find(([_, shape]) => shape.type === "service");

  return serviceEntry
    ? (serviceEntry as [string, ServiceShape])
    : yield* Effect.fail(new ShapeNotFound({ message: "service shape not found" }));
});

//todo(pear): cache this
function findShape<T extends keyof ShapeTypeMap>(
  shapeId: string,
  type: T,
): Effect.Effect<[string, ShapeTypeMap[T]], ShapeNotFound, ModelService>;
function findShape(
  shapeId: string,
  type?: string,
): Effect.Effect<[string, GenericShape], ShapeNotFound, ModelService>;
function findShape(
  shapeId: string,
  type?: string,
): Effect.Effect<[string, GenericShape], ShapeNotFound, ModelService> {
  const effect = Effect.gen(function* () {
    yield* Effect.logDebug(`finding shape: \`${shapeId}\` of type: ${type ?? "any"}`);
    const model = yield* ModelService;
    const entry = Object.entries(model.shapes).find(
      ([id, shape]) => (type == null ? true : shape.type === type) && id === shapeId,
    );

    return entry
      ? (entry as any)
      : yield* Effect.fail(
          new ShapeNotFound({
            message: `unable to find ${type ?? "unknown"}: ${shapeId}`,
          }),
        );
  });

  return effect;
}

//todo(pear): move this to a ref
const aliasMappings: Record<string, string> = {};

function formatName(shapeId: string, lowercase = false) {
  let name = shapeId.split("#")[1] ?? "";
  // Apply alias mappings for reserved names
  name = aliasMappings[name] ?? name;
  if (lowercase) {
    name = name.charAt(0).toLowerCase() + name.slice(1);
  }
  return name;
}

// Helper to convert schema expression to TypeScript type for type aliases
// - allStructNames: set of all struct (class) names that can be used directly as types
// - cyclicSchemas: set of cyclic schemas that have explicit type aliases
function schemaExprToTsType(
  schemaExpr: string,
  allStructNames: Set<string>,
  cyclicSchemas: Set<string>,
): string {
  //todo(pear): move this to an effect matcher
  switch (schemaExpr) {
    case "S.String":
      return "string";
    case "S.Boolean":
      return "boolean";
    case "S.Number":
      return "number";
    case "S.Date":
      return "Date";
    case "S.Any":
      return "any";
    case "H.StreamBody()":
      return "H.StreamBody";
    case "S.Struct({})":
      return "Record<string, never>";
    default:
      // Named schemas:
      // - Structs (classes) can be used directly as types
      // - Cyclic arrays/unions have explicit type aliases, so can be used directly
      // - Non-cyclic arrays/unions/maps are just const, so need typeof extraction
      if (allStructNames.has(schemaExpr) || cyclicSchemas.has(schemaExpr)) {
        return schemaExpr;
      }
      return `typeof ${schemaExpr}["Type"]`;
  }
}

// Topological sort for schema definitions to ensure dependencies come before dependents
// Handles cycles by treating cyclic schemas specially (they will use S.Class and S.suspend)
function topologicalSortWithCycles(
  schemas: Array<{ name: string; definition: string; deps: string[] }>,
  cyclicSchemas: Set<string>,
): Array<{ name: string; definition: string; deps: string[] }> {
  const schemaMap = new Map(schemas.map((s) => [s.name, s]));
  const visited = new Set<string>();
  const result: Array<{ name: string; definition: string; deps: string[] }> = [];

  //todo(pear): rewrite this as an effect
  function visit(name: string) {
    if (visited.has(name)) return;
    visited.add(name);

    const schema = schemaMap.get(name);
    if (schema) {
      // For cyclic schemas, only require non-cyclic dependencies to be visited first
      // Cyclic dependencies will use S.suspend so order among them doesn't matter
      const effectiveDeps = cyclicSchemas.has(name)
        ? schema.deps.filter((dep) => !cyclicSchemas.has(dep))
        : schema.deps;

      for (const dep of effectiveDeps) {
        if (schemaMap.has(dep)) {
          visit(dep);
        }
      }
      result.push(schema);
    }
  }

  // Visit all schemas
  for (const schema of schemas) {
    visit(schema.name);
  }

  return result;
}

//todo(pear): rewrite as effect
// Collect all shape dependencies from the model to compute cycles before generation
function collectShapeDependencies(
  model: SmithyModel,
): Map<string, { deps: string[]; type: string }> {
  const shapeDeps = new Map<string, { deps: string[]; type: string }>();

  for (const [shapeId, shape] of Object.entries(model.shapes)) {
    const name = formatName(shapeId);
    if (!name) continue;

    const deps: string[] = [];

    if (shape.type === "structure") {
      for (const member of Object.values(shape.members)) {
        const depName = formatName(member.target);
        if (depName) deps.push(depName);
      }
    } else if (shape.type === "union") {
      for (const member of Object.values(shape.members)) {
        const depName = formatName(member.target);
        if (depName) deps.push(depName);
      }
    } else if (shape.type === "list") {
      const depName = formatName(shape.member.target);
      if (depName) deps.push(depName);
    } else if (shape.type === "map") {
      const keyName = formatName(shape.key.target);
      const valueName = formatName(shape.value.target);
      if (keyName) deps.push(keyName);
      if (valueName) deps.push(valueName);
    }

    shapeDeps.set(name, { deps, type: shape.type });
  }

  return shapeDeps;
}

//todo(pear): rewrite as effect
// Find all schemas that are part of a cycle using the pre-collected dependencies
function findCyclicSchemasFromDeps(shapeDeps: Map<string, { deps: string[]; type: string }>): {
  cyclicSchemas: Set<string>;
  cyclicClasses: Set<string>;
  allStructNames: Set<string>;
} {
  const cyclicSchemas = new Set<string>();

  let index = 0;
  const stack: string[] = [];
  const onStack = new Set<string>();
  const indices = new Map<string, number>();
  const lowlinks = new Map<string, number>();

  function strongConnect(name: string) {
    indices.set(name, index);
    lowlinks.set(name, index);
    index++;
    stack.push(name);
    onStack.add(name);

    const shapeInfo = shapeDeps.get(name);
    if (shapeInfo) {
      for (const dep of shapeInfo.deps) {
        if (shapeDeps.has(dep)) {
          if (!indices.has(dep)) {
            strongConnect(dep);
            lowlinks.set(name, Math.min(lowlinks.get(name)!, lowlinks.get(dep)!));
          } else if (onStack.has(dep)) {
            lowlinks.set(name, Math.min(lowlinks.get(name)!, indices.get(dep)!));
          }
        }
      }
    }

    if (lowlinks.get(name) === indices.get(name)) {
      const scc: string[] = [];
      let w: string;
      do {
        w = stack.pop()!;
        onStack.delete(w);
        scc.push(w);
      } while (w !== name);

      // If SCC has more than one node, mark all as cyclic
      if (scc.length > 1) {
        for (const node of scc) {
          cyclicSchemas.add(node);
        }
      } else {
        // Check for self-loop
        const info = shapeDeps.get(name);
        if (info && info.deps.includes(name)) {
          cyclicSchemas.add(name);
        }
      }
    }
  }

  for (const name of shapeDeps.keys()) {
    if (!indices.has(name)) {
      strongConnect(name);
    }
  }

  // Determine which cyclic schemas will become classes (structs only)
  const cyclicClasses = new Set<string>();
  // Collect ALL struct names (classes can be used directly as types)
  const allStructNames = new Set<string>();
  for (const [name, info] of shapeDeps) {
    if (info.type === "structure") {
      allStructNames.add(name);
      if (cyclicSchemas.has(name)) {
        cyclicClasses.add(name);
      }
    }
  }

  return { cyclicSchemas, cyclicClasses, allStructNames };
}

//todo(pear): is this redundant over error in the file
// Collect all error shape IDs from operation definitions
function collectErrorShapeIds(model: SmithyModel): Set<string> {
  const errorShapeIds = new Set<string>();

  for (const [shapeId, shape] of Object.entries(model.shapes)) {
    if (shape.type === "operation" && shape.errors) {
      for (const error of shape.errors) {
        errorShapeIds.add(error.target);
      }
    }
  }

  return errorShapeIds;
}

const convertShapeToSchema: (
  args_0: string,
) => Effect.Effect<
  Deferred.Deferred<string, never>,
  UnableToTransformShapeToSchema | ShapeNotFound,
  ModelService | SdkFile
> = Effect.fn(function* (target: string) {
  const sdkFile = yield* SdkFile;
  const cachedResult = Option.getOrNull(MutableHashMap.get(sdkFile.map, target));
  const deferredValue = yield* Deferred.make<string, never>();
  if (cachedResult != null) {
    return cachedResult;
  } else {
    MutableHashMap.set(sdkFile.map, target, deferredValue);
  }

  //todo(pear): this is stupid
  // Helper to get the schema name for this target
  const getSchemaName = () => formatName(target);

  const addAlias = Effect.fn(function* (
    definitionEffect: Effect.Effect<
      string,
      ShapeNotFound | UnableToTransformShapeToSchema,
      ModelService | SdkFile
    >,
    deps: string[],
  ) {
    const tsName = getSchemaName();
    yield* Deferred.succeed(deferredValue, tsName);
    const definition = yield* definitionEffect;

    yield* Ref.update(sdkFile.schemas, (arr) => [...arr, { name: tsName, definition, deps }]);
    return tsName;
  });

  const result = yield* Effect.if(target.startsWith("smithy.api"), {
    onTrue: () =>
      Match.value(target).pipe(
        Match.when(
          (s) => s === "smithy.api#String",
          () => Effect.succeed("S.String"),
        ),
        Match.when(
          (s) =>
            s === "smithy.api#Integer" ||
            s === "smithy.api#Double" ||
            s === "smithy.api#Long" ||
            s === "smithy.api#Float" ||
            s === "smithy.api#PrimitiveLong",
          () => Effect.succeed("S.Number"),
        ),
        Match.when(
          (s) => s === "smithy.api#Boolean" || s === "smithy.api#PrimitiveBoolean",
          () => Effect.succeed("S.Boolean"),
        ),
        Match.when(
          (s) => s === "smithy.api#Timestamp",
          () => Effect.succeed("S.Date"),
        ),
        Match.when(
          (s) => s === "smithy.api#Blob",
          () => Effect.succeed("H.StreamBody()"),
        ),
        Match.when(
          //todo(pear): should this be S.Never?
          (s) => s === "smithy.api#Unit",
          () => Effect.succeed("S.Struct({})"),
        ),
        Match.when(
          (s) => s === "smithy.api#Document",
          // TODO(sam): should we add our own JsonValue schema to handle documents? What are Documents?
          () => Effect.succeed("S.Any"),
        ),
        Match.orElse(() =>
          Effect.fail(
            new UnableToTransformShapeToSchema({
              message: `type ${target}`,
            }),
          ),
        ),
      ),
    onFalse: () =>
      Effect.gen(function* () {
        const [targetShapeId, targetShape] = yield* findShape(target);
        return yield* Match.value(targetShape).pipe(
          Match.when(
            (s) =>
              s.type === "integer" ||
              s.type === "long" ||
              s.type === "double" ||
              s.type === "float",
            () => Effect.succeed("S.Number"),
          ),
          Match.when(
            (s) => s.type === "string",
            () => Effect.succeed("S.String"),
          ),
          Match.when(
            (s) => s.type === "blob",
            () => Effect.succeed("H.StreamBody()"),
          ),
          Match.when(
            (s) => s.type === "boolean",
            () => Effect.succeed("S.Boolean"),
          ),
          Match.when(
            (s) => s.type === "timestamp",
            () => Effect.succeed("S.Date"),
          ),
          Match.when(
            (s) => s.type === "document",
            // TODO(sam): should we add our own JsonValue schema to handle documents? What are Documents?
            () => Effect.succeed("S.Any"),
          ),
          Match.when(
            (s) => s.type === "enum",
            (s) =>
              Effect.succeed(
                Object.values(s.members).map(
                  ({ traits }) => `S.Literal("${traits["smithy.api#enumValue"]}")`,
                ),
                //todo(pear): figure our a more typesafe way of doing this
                // ).pipe(Effect.map((members) => `S.Union(${members.join(", ")})`)),
              ).pipe(Effect.map(() => `S.String`)),
          ),
          Match.when(
            (s) => s.type === "intEnum",
            (s) =>
              Effect.succeed(
                Object.values(s.members).map(
                  ({ traits }) => `S.Literal("${traits["smithy.api#enumValue"]}")`,
                ),
                //todo(pear): figure our a more typesafe way of doing this
                // ).pipe(Effect.map((members) => `S.Union(${members.join(", ")})`)),
              ).pipe(Effect.map(() => `S.Number`)),
          ),
          Match.when(
            (s) => s.type === "list",
            (s) => {
              const memberName = formatName(s.member.target);
              const schemaName = getSchemaName();
              const isCyclic = sdkFile.cyclicSchemas.has(schemaName);
              const isMemberErrorShape = sdkFile.errorShapeIds.has(s.member.target);
              return addAlias(
                convertShapeToSchema(s.member.target).pipe(
                  Effect.flatMap(Deferred.await),
                  Effect.map((type) => {
                    //todo(pear): rewrite this in a more effectful way
                    // Wrap error shape references in S.suspend (they're defined after schemas)
                    let innerType = type;
                    if (isMemberErrorShape) {
                      innerType = `S.suspend(() => ${type})`;
                    }
                    // Wrap cyclic references in S.suspend
                    else if (sdkFile.cyclicSchemas.has(memberName)) {
                      innerType = sdkFile.cyclicClasses.has(memberName)
                        ? // TODO(sam): I had to add the any here because encoded type was creting circular errors. hopefully OK since we don't really need it
                          `S.suspend((): S.Schema<${type}, any> => ${type})`
                        : `S.suspend(() => ${type})`;
                    }

                    if (isCyclic) {
                      // For cyclic arrays, generate explicit type alias to help TypeScript inference
                      const memberTsType = schemaExprToTsType(
                        type,
                        sdkFile.allStructNames,
                        sdkFile.cyclicSchemas,
                      );
                      return `export type ${schemaName} = ${memberTsType}[];\nexport const ${schemaName} = S.Array(${innerType}) as any as S.Schema<${schemaName}>;`;
                    }

                    return `export const ${schemaName} = S.Array(${innerType});`;
                  }),
                ),
                [memberName],
              );
            },
          ),
          Match.when(
            (s) => s.type === "structure",
            (s) => {
              const memberTargets = Object.values(s.members).map((m) => formatName(m.target));
              const currentSchemaName = getSchemaName();
              const isCurrentCyclic = sdkFile.cyclicSchemas.has(currentSchemaName);
              const isErrorShape = sdkFile.errorShapeIds.has(target);

              const membersEffect = Effect.all(
                Object.entries(s.members).map(([memberName, member]) => {
                  const memberTargetName = formatName(member.target);
                  const isMemberErrorShape = sdkFile.errorShapeIds.has(member.target);
                  return convertShapeToSchema(member.target).pipe(
                    Effect.flatMap(Deferred.await),
                    Effect.map((baseSchema) => {
                      let schema = baseSchema;

                      // Wrap error shape references in S.suspend (they're defined after schemas)
                      if (isMemberErrorShape) {
                        schema = `S.suspend(() => ${schema})`;
                      }
                      // Wrap cyclic references in S.suspend (only if current schema is also cyclic)
                      else if (isCurrentCyclic && sdkFile.cyclicSchemas.has(memberTargetName)) {
                        if (sdkFile.cyclicClasses.has(memberTargetName)) {
                          // TODO(sam): I had to add the any here because encoded type was creting circular errors. hopefully OK since we don't really need it
                          schema = `S.suspend((): S.Schema<${schema}, any> => ${schema})`;
                        } else {
                          schema = `S.suspend(() => ${schema})`;
                        }
                      }

                      if (member.traits?.["smithy.api#httpHeader"] != null) {
                        if (baseSchema === "S.String") {
                          schema = `H.Header("${member.traits?.["smithy.api#httpHeader"]}")`;
                        } else {
                          schema = `H.Header("${member.traits?.["smithy.api#httpHeader"]}", ${schema})`;
                        }
                      }
                      if (member.traits?.["smithy.api#httpPayload"] != null) {
                        schema = `H.Body("${member.traits?.["smithy.api#xmlName"]}", ${schema})`;
                      }
                      if (
                        member.traits?.["smithy.api#httpLabel"] != null &&
                        member.traits?.["smithy.rules#contextParam"] != null
                      ) {
                        schema = `H.Path("${(member.traits?.["smithy.rules#contextParam"] as { name: string })?.name}", ${schema})`;
                      }

                      if (member.traits?.["smithy.api#required"] == null) {
                        schema = `S.optional(${schema})`;
                      }

                      return `${memberName}: ${schema}`;
                    }),
                  );
                }),
                { concurrency: "unbounded" },
              );

              // For error shapes, store the fields separately and don't generate a class
              if (isErrorShape) {
                return Effect.gen(function* () {
                  const tsName = currentSchemaName;
                  yield* Deferred.succeed(deferredValue, tsName);
                  const members = yield* membersEffect;
                  const fields = `{${members.join(", ")}}`;
                  // Store the fields for later use in TaggedError generation
                  yield* Ref.update(sdkFile.errorFields, (map) => {
                    map.set(tsName, fields);
                    return map;
                  });
                  return tsName;
                });
              }

              return addAlias(
                membersEffect.pipe(
                  Effect.map((members) => {
                    const fields = `{${members.join(", ")}}`;
                    // Always use S.Class for structs
                    return `export class ${currentSchemaName} extends S.Class<${currentSchemaName}>("${currentSchemaName}")(${fields}) {}`;
                  }),
                ),
                memberTargets,
              );
            },
          ),
          Match.when(
            (s) => s.type === "union",
            (s) => {
              const memberTargets = Object.values(s.members).map((m) => formatName(m.target));
              const schemaName = getSchemaName();
              const isCurrentCyclic = sdkFile.cyclicSchemas.has(schemaName);

              return addAlias(
                Effect.all(
                  Object.entries(s.members).map(([_memberName, member]) => {
                    const memberTargetName = formatName(member.target);
                    const isMemberErrorShape = sdkFile.errorShapeIds.has(member.target);
                    return convertShapeToSchema(member.target).pipe(
                      Effect.flatMap(Deferred.await),
                      Effect.map((schema) => {
                        // Track both raw schema (for type alias) and wrapped schema (for schema definition)
                        let wrappedSchema = schema;
                        // Wrap error shape references in S.suspend (they're defined after schemas)
                        if (isMemberErrorShape) {
                          wrappedSchema = `S.suspend(() => ${schema})`;
                        }
                        // Wrap cyclic references in S.suspend
                        else if (isCurrentCyclic && sdkFile.cyclicSchemas.has(memberTargetName)) {
                          if (sdkFile.cyclicClasses.has(memberTargetName)) {
                            // TODO(sam): I had to add the any here because encoded type was creting circular errors. hopefully OK since we don't really need it
                            wrappedSchema = `S.suspend((): S.Schema<${schema}, any> => ${schema})`;
                          } else {
                            wrappedSchema = `S.suspend(() => ${schema})`;
                          }
                        }
                        return { raw: schema, wrapped: wrappedSchema };
                      }),
                    );
                  }),
                  { concurrency: "unbounded" },
                ).pipe(
                  Effect.map((members) => {
                    const wrappedMembers = members.map((m) => m.wrapped);

                    if (isCurrentCyclic) {
                      // For cyclic unions, generate explicit type alias to help TypeScript inference
                      // Deduplicate the TypeScript types for cleaner output
                      const memberTsTypes = [
                        ...new Set(
                          members.map((m) =>
                            schemaExprToTsType(
                              m.raw,
                              sdkFile.allStructNames,
                              sdkFile.cyclicSchemas,
                            ),
                          ),
                        ),
                      ];
                      const typeAlias = `export type ${schemaName} = ${memberTsTypes.join(" | ")};`;
                      return `${typeAlias}\nexport const ${schemaName} = S.Union(${wrappedMembers.join(", ")}) as any as S.Schema<${schemaName}>;`;
                    }

                    return `export const ${schemaName} = S.Union(${wrappedMembers.join(", ")});`;
                  }),
                ),
                memberTargets,
              );
            },
          ),
          Match.when(
            (s) => s.type === "map",
            (s) => {
              const schemaName = getSchemaName();
              const isCyclic = sdkFile.cyclicSchemas.has(schemaName);
              const keyTargetName = formatName(s.key.target);
              const valueTargetName = formatName(s.value.target);
              const isKeyErrorShape = sdkFile.errorShapeIds.has(s.key.target);
              const isValueErrorShape = sdkFile.errorShapeIds.has(s.value.target);
              return addAlias(
                Effect.all(
                  [
                    convertShapeToSchema(s.key.target).pipe(Effect.flatMap(Deferred.await)),
                    convertShapeToSchema(s.value.target).pipe(Effect.flatMap(Deferred.await)),
                  ],
                  { concurrency: "unbounded" },
                ).pipe(
                  Effect.map(([keySchema, valueSchema]) => {
                    // Wrap error shape or cyclic references in S.suspend
                    let wrappedKey = keySchema;
                    let wrappedValue = valueSchema;

                    if (isKeyErrorShape) {
                      wrappedKey = `S.suspend(() => ${keySchema})`;
                    } else if (sdkFile.cyclicSchemas.has(keyTargetName)) {
                      wrappedKey = sdkFile.cyclicClasses.has(keyTargetName)
                        ? `S.suspend((): S.Schema<${keySchema}, any> => ${keySchema})`
                        : `S.suspend(() => ${keySchema})`;
                    }

                    if (isValueErrorShape) {
                      wrappedValue = `S.suspend(() => ${valueSchema})`;
                    } else if (sdkFile.cyclicSchemas.has(valueTargetName)) {
                      wrappedValue = sdkFile.cyclicClasses.has(valueTargetName)
                        ? `S.suspend((): S.Schema<${valueSchema}, any> => ${valueSchema})`
                        : `S.suspend(() => ${valueSchema})`;
                    }

                    if (isCyclic) {
                      // For cyclic maps, generate explicit type alias to help TypeScript inference
                      const keyTsType = schemaExprToTsType(
                        keySchema,
                        sdkFile.allStructNames,
                        sdkFile.cyclicSchemas,
                      );
                      const valueTsType = schemaExprToTsType(
                        valueSchema,
                        sdkFile.allStructNames,
                        sdkFile.cyclicSchemas,
                      );
                      return `export type ${schemaName} = { [key: ${keyTsType}]: ${valueTsType} };\nexport const ${schemaName} = S.Record({key: ${wrappedKey}, value: ${wrappedValue}}) as any as S.Schema<${schemaName}>;`;
                    }

                    return `export const ${schemaName} = S.Record({key: ${wrappedKey}, value: ${wrappedValue}});`;
                  }),
                ),
                [keyTargetName, valueTargetName],
              );
            },
          ),
          Match.orElse((s) =>
            Effect.fail(
              new UnableToTransformShapeToSchema({
                message: `type ${s.type} at ${targetShapeId}`,
              }),
            ),
          ),
          // Match.orElse(() => Effect.succeed("$$TEMP_SCHEMA")),
          // Match.exhaustive,
        );
      }),
  });

  yield* Deferred.succeed(deferredValue, result);
  yield* Effect.logDebug(`Converted shape: \`${target}\` to ${result}`);
  return deferredValue;
});

const addError = Effect.fn(function* (error: { name: string }) {
  const sdkFile = yield* SdkFile;
  const existingErrors = yield* Ref.get(sdkFile.errors);
  if (!existingErrors.some((e) => e.name === error.name)) {
    // Get the inline fields from errorFields map
    const errorFieldsMap = yield* Ref.get(sdkFile.errorFields);
    const fields = errorFieldsMap.get(error.name) ?? "{}";
    yield* Ref.update(sdkFile.errors, (errors) => [
      ...errors,
      {
        name: error.name,
        definition: `export class ${error.name} extends S.TaggedError<${error.name}>()("${error.name}", ${fields}) {};`,
      },
    ]);
  }
  return error.name;
});

const generateClient = Effect.fn(function* (modelPath: string, outputRootPath: string) {
  const fs = yield* FileSystem.FileSystem;
  const path = yield* Path.Path;
  const clientImports = MutableHashSet.empty<string>();

  const model = yield* fs
    .readFileString(modelPath)
    .pipe(Effect.flatMap(S.decodeUnknown(S.parseJson(SmithyModel))));

  const client = Effect.gen(function* () {
    const [serviceShapeName, serviceShape] = yield* findServiceShape;

    const serviceName = serviceShapeName.split("#")[1];

    const protocol = Object.keys(serviceShape.traits).find((key) =>
      key.startsWith("aws.protocols#"),
    );

    if (protocol == null) {
      return yield* Effect.fail(new ProtocolNotFound());
    }

    //todo(pear): resource based models don't work, only operation based models get clients right now

    const sdkFile = yield* SdkFile;

    yield* Effect.forEach(
      serviceShape.operations ?? [],
      Effect.fn(function* ({ target: operationId }: { target: string }) {
        const [operationShapeName, operationShape] = yield* findShape(operationId, "operation");

        //todo(pear): we shouldn't default sigv4 to serviceName here, we should do that in client.ts so we don't take up as much space
        const operationName = `${serviceName}.${operationShapeName.split("#")[1]}`;
        const operationComment = htmlToJsdoc(
          operationShape["traits"]["smithy.api#documentation"] ?? "",
        );

        const input = yield* convertShapeToSchema(operationShape.input.target).pipe(
          Effect.flatMap(Deferred.await),
        );
        const output = yield* convertShapeToSchema(operationShape.output.target).pipe(
          Effect.flatMap(Deferred.await),
        );

        const operationErrors =
          operationShape.errors == null || operationShape.errors.length === 0
            ? "[]"
            : yield* Effect.forEach(operationShape.errors, ({ target: errorShapeReference }) =>
                convertShapeToSchema(errorShapeReference).pipe(
                  Effect.flatMap(Deferred.await),
                  Effect.flatMap(() =>
                    addError({
                      name: formatName(errorShapeReference),
                    }),
                  ),
                ),
              ).pipe(Effect.map((errors) => `[${errors.join(", ")}]`));

        const httpTrait = operationShape["traits"]["smithy.api#http"] ?? {
          method: "POST",
          uri: "/",
        };

        // Detect httpChecksum trait and find the algorithm header
        const httpChecksumTrait = operationShape["traits"]["aws.protocols#httpChecksum"] as
          | {
              requestAlgorithmMember?: string;
              requestChecksumRequired?: boolean;
            }
          | undefined;

        let checksumMiddleware: string | undefined;
        if (httpChecksumTrait?.requestAlgorithmMember) {
          // Find the input shape to get the header name for the algorithm member
          const [, inputShape] = yield* findShape(operationShape.input.target, "structure");
          const algorithmMember = inputShape.members[httpChecksumTrait.requestAlgorithmMember];
          if (algorithmMember) {
            const algorithmHeader = algorithmMember.traits?.["smithy.api#httpHeader"];
            if (algorithmHeader) {
              checksumMiddleware = `M.HttpChecksum({ algorithmHeader: "${algorithmHeader}" })`;
              yield* Ref.set(sdkFile.usesMiddleware, true);
            }
          }
        }

        const [responseParser, requestParser, errorParser] = yield* Match.value(protocol).pipe(
          Match.when("aws.protocols#restXml", () =>
            Effect.succeed(["FormatXMLRequest", "FormatXMLResponse", "FormatAwsXMLError"]),
          ),
          Match.when("aws.protocols#restJson1", () =>
            Effect.succeed(["FormatJSONRequest", "FormatJSONResponse", "FormatAwsRestJSONError"]),
          ),
          Match.when("aws.protocols#awsJson1_0", () =>
            Effect.succeed([
              "FormatAwsJSON10Request",
              "FormatJSONResponse",
              "FormatAwsRestJSONError",
            ]),
          ),
          Match.when("aws.protocols#awsJson1_1", () =>
            Effect.succeed([
              "FormatAwsJSON11Request",
              "FormatJSONResponse",
              "FormatAwsRestJSONError",
            ]),
          ),
          Match.when("aws.protocols#awsQuery", () =>
            Effect.succeed([
              "FormatAwsQueryRequest",
              "FormatAwsQueryResponse",
              "FormatAwsXMLError",
            ]),
          ),
          Match.when("aws.protocols#ec2Query", () =>
            Effect.succeed([
              "FormatAwsQueryRequest",
              "FormatAwsEc2QueryResponse",
              "FormatAwsXMLError",
            ]),
          ),
          Match.orElse(() =>
            Effect.fail(
              new ProtocolNotImplemented({
                message: `protocol \`${protocol}\` not implemented for  ${serviceShapeName}`,
              }),
            ),
          ),
        );

        MutableHashSet.add(clientImports, responseParser);
        MutableHashSet.add(clientImports, requestParser);
        MutableHashSet.add(clientImports, errorParser);

<<<<<<< HEAD
        const middlewareArgs = checksumMiddleware ? `, ${checksumMiddleware}` : "";
=======
        // Build meta object, omitting uri if "/" and method if "POST"
        const metaParts: string[] = [`version: "${serviceShape.version}"`];
        if (httpTrait["uri"] !== "/") {
          metaParts.push(`uri: "${httpTrait["uri"]}"`);
        }
        if (httpTrait["method"] !== "POST") {
          metaParts.push(`method: "${httpTrait["method"]}"`);
        }
        metaParts.push(
          `sdkId: "${serviceShape.traits["aws.api#service"].sdkId}"`,
          `sigV4ServiceName: ${serviceShape.traits["aws.auth#sigv4"]?.name == null ? `"${serviceName}"` : `"${serviceShape.traits["aws.auth#sigv4"]?.name}"`}`,
          `name: "${operationName}"`,
        );
        const metaObject = `{ ${metaParts.join(", ")} }`;
>>>>>>> bc04a439

        yield* sdkFile.operations.pipe(
          Ref.update(
            (c) =>
              c +
              operationComment +
<<<<<<< HEAD
              `export const ${formatName(operationShapeName, true)} = /*@__PURE__*/ /*#__PURE__*/ makeOperation(() => H.Operation({ version: "${serviceShape.version}", uri: "${httpTrait["uri"]}", method: "${httpTrait["method"]}", sdkId: "${serviceShape.traits["aws.api#service"].sdkId}", sigV4ServiceName: ${serviceShape.traits["aws.auth#sigv4"]?.name == null ? `"${serviceName}"` : `"${serviceShape.traits["aws.auth#sigv4"]?.name}"`}, name: "${operationName}" }, ${input}, ${output}, ${operationErrors}), ${responseParser}, ${requestParser}, ${errorParser}${middlewareArgs});\n`,
=======
              `export const ${formatName(operationShapeName, true)} = /*@__PURE__*/ /*#__PURE__*/ makeOperation(() => H.Operation(${metaObject}, ${input}, ${output}, ${operationErrors}), ${responseParser}, ${requestParser}, ${errorParser});\n`,
>>>>>>> bc04a439
          ),
        );
      }),
      {
        concurrency: "unbounded",
      },
    );

    // Get schemas and sort them topologically
    // Cycles were already computed before generation, so just sort
    const schemas = yield* Ref.get(sdkFile.schemas);
    const sortedSchemas = topologicalSortWithCycles(schemas, sdkFile.cyclicSchemas);
    const schemaDefinitions = sortedSchemas.map((s) => s.definition).join("\n");

    const errors = yield* Ref.get(sdkFile.errors);
    const errorDefinitions = errors.map((s) => s.definition).join("\n");

    const operations = yield* Ref.get(sdkFile.operations);
    const usesMiddleware = yield* Ref.get(sdkFile.usesMiddleware);

    //todo(pear): optimize imports
    const clientImportsArray = Array.from(clientImports);
    const middlewareImport = usesMiddleware ? `\nimport * as M from "../middleware/index.ts";` : "";
    const imports = dedent`
      import * as S from "effect/Schema"
      import { ${clientImportsArray.join(",")}${clientImportsArray.length > 0 ? "," : ""} makeOperation } from "../client.ts";
      import * as H from "../schema-helpers.ts";${middlewareImport}`;

    const fileContents = `${imports}\n\n//# Schemas\n${schemaDefinitions}\n\n//# Errors\n${errorDefinitions}\n\n//# Operations\n${operations}`;

    yield* fs.writeFileString(
      path.join(
        outputRootPath,
        `${serviceShape.traits["aws.api#service"].sdkId.toLowerCase().replaceAll(" ", "-")}.ts`,
      ),
      fileContents,
    );
  });

  // Pre-compute cyclic schemas from the model before generation
  const shapeDeps = collectShapeDependencies(model);
  const { cyclicSchemas, cyclicClasses, allStructNames } = findCyclicSchemasFromDeps(shapeDeps);

  // Pre-collect error shape IDs so we can inline their fields in TaggedError
  const errorShapeIds = collectErrorShapeIds(model);

  return yield* client.pipe(
    Effect.provideService(SdkFile, {
      schemas: yield* Ref.make<Array<{ name: string; definition: string; deps: string[] }>>([]),
      errors: yield* Ref.make<Array<{ name: string; definition: string }>>([]),
      operations: yield* Ref.make(""),
      map: MutableHashMap.empty<string, Deferred.Deferred<string, never>>(),
      cyclicSchemas,
      cyclicClasses,
      allStructNames,
      errorShapeIds,
      errorFields: yield* Ref.make<Map<string, string>>(new Map()),
      usesMiddleware: yield* Ref.make<boolean>(false),
    }),
    Effect.provideService(ModelService, model),
  );
});

const AWS_MODELS_PATH = "aws-models";
const RESULT_ROOT_PATH = path.resolve("src", "services");

BunRuntime.runMain(
  // generateClient(TEST_MODAL_PATH, TEST_OUTPUT_PATH)
  Effect.gen(function* () {
    const path = yield* Path.Path;
    const fs = yield* FileSystem.FileSystem;
    const rootModelsPath = path.join(AWS_MODELS_PATH, "models");
    const folders = yield* fs.readDirectory(rootModelsPath);

    yield* fs.makeDirectory(RESULT_ROOT_PATH, {
      recursive: true,
    });

    const sdkFlag = Option.getOrNull(getSdkFlag());

    yield* Effect.forEach(
      folders.filter((service) => sdkFlag == null || sdkFlag === service),
      (service) =>
        Effect.gen(function* () {
          yield* Console.log(`⏩ STARTED SERVICE: ${service}`);
          const baseModelPath = path.join(rootModelsPath, service, "service");
          const folder = (yield* fs.readDirectory(baseModelPath))[0]!;
          const modelPath = path.join(baseModelPath, folder, `${service}-${folder}.json`);
          yield* generateClient(modelPath, RESULT_ROOT_PATH);
        }).pipe(
          Effect.andThen(() => Console.log(`✅ SUCCEEDED SERVICE: ${service}`)),
          Effect.catchAll(
            (error) =>
              Console.error(`❌ FAILED SERVICE: ${service}\n\tUnable to generate client: ${error}`), //.pipe(Effect.andThen(() => Effect.die(error))),
          ),
        ),
    );
  }).pipe(Logger.withMinimumLogLevel(LogLevel.Error), Effect.provide(BunContext.layer)),
);

export function htmlToJsdoc(html: string): string {
  let text = html
    // Remove opening JSDoc comment if present
    .replace(/^\/\*\*\s*/, "")
    .replace(/\s*\*\/$/, "")
    // Convert common HTML elements
    .replace(/<\/?p>/gi, "\n")
    .replace(/<br\s*\/?>/gi, "\n")
    .replace(/<\/?note>/gi, "\n")
    .replace(/<\/?important>/gi, "\n")
    .replace(/<li>\s*/gi, "\n- ")
    .replace(/<\/li>/gi, "")
    .replace(/<\/ul>/gi, "\n")
    .replace(/<ul>/gi, "")
    .replace(/<dt>(.*?)<\/dt>/gi, "\n### $1\n")
    .replace(/<dd>/gi, "")
    .replace(/<\/dd>/gi, "\n")
    .replace(/<dl>/gi, "")
    .replace(/<\/dl>/gi, "")
    // Handle code blocks
    .replace(/<code>(.*?)<\/code>/gi, "`$1`")
    // Handle links - extract text only
    .replace(/<a[^>]*>(.*?)<\/a>/gi, "$1")
    // Handle bold/emphasis
    .replace(/<b>(.*?)<\/b>/gi, "**$1**")
    .replace(/<i>(.*?)<\/i>/gi, "*$1*")
    // Remove any remaining HTML tags
    .replace(/<[^>]+>/g, "")
    // Decode HTML entities
    .replace(/&lt;/g, "<")
    .replace(/&gt;/g, ">")
    .replace(/&amp;/g, "&")
    .replace(/&quot;/g, '"')
    .replace(/&#39;/g, "'")
    // Clean up whitespace
    .replace(/\n{3,}/g, "\n\n")
    .replace(/[ \t]+/g, " ")
    .trim();

  // Format as JSDoc
  const lines = text.split("\n").map((line) => ` * ${line.trim()}`);
  const dedupedLines = lines.filter(
    (line, i) => !(line === " * " && lines[i - 1] === " * "),
  );
  return `/**\n${dedupedLines.join("\n")}\n */`;
}<|MERGE_RESOLUTION|>--- conflicted
+++ resolved
@@ -892,9 +892,7 @@
         MutableHashSet.add(clientImports, requestParser);
         MutableHashSet.add(clientImports, errorParser);
 
-<<<<<<< HEAD
         const middlewareArgs = checksumMiddleware ? `, ${checksumMiddleware}` : "";
-=======
         // Build meta object, omitting uri if "/" and method if "POST"
         const metaParts: string[] = [`version: "${serviceShape.version}"`];
         if (httpTrait["uri"] !== "/") {
@@ -909,18 +907,13 @@
           `name: "${operationName}"`,
         );
         const metaObject = `{ ${metaParts.join(", ")} }`;
->>>>>>> bc04a439
 
         yield* sdkFile.operations.pipe(
           Ref.update(
             (c) =>
               c +
               operationComment +
-<<<<<<< HEAD
-              `export const ${formatName(operationShapeName, true)} = /*@__PURE__*/ /*#__PURE__*/ makeOperation(() => H.Operation({ version: "${serviceShape.version}", uri: "${httpTrait["uri"]}", method: "${httpTrait["method"]}", sdkId: "${serviceShape.traits["aws.api#service"].sdkId}", sigV4ServiceName: ${serviceShape.traits["aws.auth#sigv4"]?.name == null ? `"${serviceName}"` : `"${serviceShape.traits["aws.auth#sigv4"]?.name}"`}, name: "${operationName}" }, ${input}, ${output}, ${operationErrors}), ${responseParser}, ${requestParser}, ${errorParser}${middlewareArgs});\n`,
-=======
-              `export const ${formatName(operationShapeName, true)} = /*@__PURE__*/ /*#__PURE__*/ makeOperation(() => H.Operation(${metaObject}, ${input}, ${output}, ${operationErrors}), ${responseParser}, ${requestParser}, ${errorParser});\n`,
->>>>>>> bc04a439
+              `export const ${formatName(operationShapeName, true)} = /*@__PURE__*/ /*#__PURE__*/ makeOperation(() => H.Operation(${metaObject}, ${input}, ${output}, ${operationErrors}), ${responseParser}, ${requestParser}, ${errorParser}${middlewareArgs});\n`,
           ),
         );
       }),
@@ -1062,8 +1055,6 @@
 
   // Format as JSDoc
   const lines = text.split("\n").map((line) => ` * ${line.trim()}`);
-  const dedupedLines = lines.filter(
-    (line, i) => !(line === " * " && lines[i - 1] === " * "),
-  );
+  const dedupedLines = lines.filter((line, i) => !(line === " * " && lines[i - 1] === " * "));
   return `/**\n${dedupedLines.join("\n")}\n */`;
 }